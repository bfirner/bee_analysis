import logging
import os

import torch
import webdataset as wds

# Import or define your models and GradCAM utility:
#
# from models.alexnet import AlexLikeNet
# from models.bennet import BenNet
# from models.resnet import ResNet18, ResNet34
# from models.resnext import ResNext18, ResNext34, ResNext50
# from models.convnext import (ConvNextExtraTiny, ConvNextTiny, ConvNextSmall, ConvNextBase)
# from utility.saliency_utils import plot_gradcam_for_multichannel_input
#
# Make sure these imports match your directory structure.


def restore_model(checkpoint_path, net):
    """
    Restores model weights from a given checkpoint file.
    """
    checkpoint = torch.load(checkpoint_path,
                            map_location="cpu",
                            weights_only=False)
    net.load_state_dict(checkpoint["model_dict"])
    logging.info(f"Model weights restored from {checkpoint_path}")


def run_gradcam(
<<<<<<< HEAD
        checkpoint: str,
        dataset_path: str,
        modeltype: str,
        gradcam_cnn_model_layer: list,
        num_images=2,
        sample_frames=1,
        label_offset=1,
        num_outputs=3,
        height=720,
        width=960,
        output_folder=None,  # New parameter to specify the output folder
=======
    checkpoint: str,
    dataset_path: str,
    modeltype: str,
    gradcam_cnn_model_layer: list,
    num_images=2,
    sample_frames=1,
    label_offset=1,
    num_outputs=3,
    height=720,
    width=960,
>>>>>>> 0f691246
):
    """
    Runs GradCAM on a given model + dataset using minimal logic.

    Args:
        checkpoint (str): Path to the saved model checkpoint file.
        dataset_path (str): Path to the WebDataset tar file.
        modeltype (str): One of the architectures ["alexnet", "bennet",
            "resnet18", "resnet34", "resnext50", "resnext34", "resnext18",
            "convnextxt", "convnextt", "convnexts", "convnextb"].
        gradcam_cnn_model_layer (list of str): List of layer names to apply GradCAM to.
        num_images (int): Number of samples to load from dataset for GradCAM.
        sample_frames (int): If data is multi-frame, how many frames per sample.
        label_offset (int): If labels in your dataset start at 1 (instead of 0), set offset accordingly.
        num_outputs (int): Number of output classes for the model.
        image_size (tuple): (channels, height, width) shape of each frame.

    Returns:
        None. (GradCAM images are produced by plot_gradcam_for_multichannel_input().)
    """
    # --------------------------------------------------------------------------
    # 1. Prepare device
    # --------------------------------------------------------------------------
    device = torch.device("cpu")

    # --------------------------------------------------------------------------
    # 2. Construct the model
    # --------------------------------------------------------------------------
    # Adjust these imports/definitions to match wherever your model definitions live.
    h, w = height, width

    if modeltype == "alexnet":
        from models.alexnet import AlexLikeNet

        net = AlexLikeNet(
            in_dimensions=(sample_frames, h, w),
            out_classes=num_outputs,
            linear_size=512,
        )
    elif modeltype == "bennet":
        from models.bennet import BenNet

        net = BenNet(in_dimensions=(sample_frames, h, w),
                     out_classes=num_outputs)
    elif modeltype == "resnet18":
        from models.resnet import ResNet18

        net = ResNet18(
            in_dimensions=(sample_frames, h, w),
            out_classes=num_outputs,
            expanded_linear=True,
        )
    elif modeltype == "resnet34":
        from models.resnet import ResNet34

        net = ResNet34(
            in_dimensions=(sample_frames, h, w),
            out_classes=num_outputs,
            expanded_linear=True,
        )
    elif modeltype == "resnext50":
        from models.resnext import ResNext50

        net = ResNext50(
            in_dimensions=(sample_frames, h, w),
            out_classes=num_outputs,
            expanded_linear=True,
        )
    elif modeltype == "resnext34":
        from models.resnext import ResNext34

        net = ResNext34(
            in_dimensions=(sample_frames, h, w),
            out_classes=num_outputs,
            expanded_linear=False,
            use_dropout=False,
        )
    elif modeltype == "resnext18":
        from models.resnext import ResNext18

        net = ResNext18(
            in_dimensions=(sample_frames, h, w),
            out_classes=num_outputs,
            expanded_linear=True,
            use_dropout=False,
        )
    elif modeltype == "convnextxt":
        from models.convnext import ConvNextExtraTiny

        net = ConvNextExtraTiny(in_dimensions=(sample_frames, h, w),
                                out_classes=num_outputs)
    elif modeltype == "convnextt":
        from models.convnext import ConvNextTiny

        net = ConvNextTiny(in_dimensions=(sample_frames, h, w),
                           out_classes=num_outputs)
    elif modeltype == "convnexts":
        from models.convnext import ConvNextSmall

        net = ConvNextSmall(in_dimensions=(sample_frames, h, w),
                            out_classes=num_outputs)
    elif modeltype == "convnextb":
        from models.convnext import ConvNextBase

        net = ConvNextBase(in_dimensions=(sample_frames, h, w),
                           out_classes=num_outputs)
    else:
        raise ValueError(f"Unknown model type: {modeltype}")

    net.to(device)
    net.eval()

    # --------------------------------------------------------------------------
    # 3. Restore weights
    # --------------------------------------------------------------------------
    restore_model(checkpoint, net)

    # --------------------------------------------------------------------------
    # 4. Build a small DataLoader for the WebDataset
    # --------------------------------------------------------------------------
    # Minimal decode: we assume each sample has N frames (like 0.png, 1.png, etc.)
    # plus a 'cls' label. Adjust the keys if your data is different.
    decode_strs = [f"{i}.png" for i in range(sample_frames)] + ["cls"]

    dataset = (
        wds.
        WebDataset(dataset_path, shardshuffle=20000 // sample_frames).decode(
            "l")  # decode as grayscale images; adjust if you have color data
        .to_tuple(*decode_strs))
<<<<<<< HEAD
=======

    # We'll just load one small batch with `num_images` items:
>>>>>>> 0f691246
    loader = torch.utils.data.DataLoader(dataset,
                                         batch_size=num_images,
                                         num_workers=0)

    # --------------------------------------------------------------------------
    # 5. Forward pass and GradCAM
    # --------------------------------------------------------------------------
    # We'll do only one iteration (i.e., one batch).
    from utility.saliency_utils import plot_gradcam_for_multichannel_input

<<<<<<< HEAD
    # Use the output_folder if provided; otherwise, use the dataset's basename.
    save_folder = (output_folder if output_folder is not None else
                   os.path.basename(dataset_path))

=======
>>>>>>> 0f691246
    for batch in loader:
        # If sample_frames == 1, batch[0] is your image tensor, batch[1] is the label
        # If sample_frames > 1, batch[0..(sample_frames-1)] are images, batch[sample_frames] is label
        if sample_frames == 1:
            net_input = batch[0].unsqueeze(1).to(device)  # shape: [B, 1, H, W]
            labels = batch[1].to(device)
        else:
            raw_input = []
            for i in range(sample_frames):
                raw_input.append(batch[i].unsqueeze(1).to(device))
            # shape: [B, sample_frames, H, W]
            net_input = torch.cat(raw_input, dim=1)
            labels = batch[sample_frames].to(device)

        # Adjust label offset if needed
        labels -= label_offset

        # For demonstration, you might run GradCAM on each layer in gradcam_cnn_model_layer.
        # If you are using multi-model arrays (e.g., model_a, model_b) you’d adapt accordingly.
        # The below code just demonstrates calling your GradCAM function for each listed layer:
        with torch.set_grad_enabled(True):
            for layer_name in gradcam_cnn_model_layer:
                try:
<<<<<<< HEAD
                    logging.info(
                        f"Running GradCAM for layer {layer_name} in folder {save_folder}..."
                    )
                    plot_gradcam_for_multichannel_input(
                        model=net,
                        dataset=
                        save_folder,  # Use the designated folder name here
=======
                    logging.info(f"Running GradCAM for layer {layer_name}...")
                    plot_gradcam_for_multichannel_input(
                        model=net,
                        dataset=os.path.basename(dataset_path),
>>>>>>> 0f691246
                        input_tensor=net_input,
                        target_layer_name=[layer_name],
                        model_name=modeltype,
                        target_classes=labels.tolist(),
                        number_of_classes=num_outputs,
                    )
                except Exception as e:
                    logging.info(
                        f"Error plotting GradCAM for layer {layer_name}: {e}")
<<<<<<< HEAD
=======

>>>>>>> 0f691246
        break  # Process only the first batch and stop.

    logging.info("GradCAM process completed.")<|MERGE_RESOLUTION|>--- conflicted
+++ resolved
@@ -28,7 +28,6 @@
 
 
 def run_gradcam(
-<<<<<<< HEAD
         checkpoint: str,
         dataset_path: str,
         modeltype: str,
@@ -40,18 +39,6 @@
         height=720,
         width=960,
         output_folder=None,  # New parameter to specify the output folder
-=======
-    checkpoint: str,
-    dataset_path: str,
-    modeltype: str,
-    gradcam_cnn_model_layer: list,
-    num_images=2,
-    sample_frames=1,
-    label_offset=1,
-    num_outputs=3,
-    height=720,
-    width=960,
->>>>>>> 0f691246
 ):
     """
     Runs GradCAM on a given model + dataset using minimal logic.
@@ -181,11 +168,8 @@
         WebDataset(dataset_path, shardshuffle=20000 // sample_frames).decode(
             "l")  # decode as grayscale images; adjust if you have color data
         .to_tuple(*decode_strs))
-<<<<<<< HEAD
-=======
 
     # We'll just load one small batch with `num_images` items:
->>>>>>> 0f691246
     loader = torch.utils.data.DataLoader(dataset,
                                          batch_size=num_images,
                                          num_workers=0)
@@ -196,13 +180,10 @@
     # We'll do only one iteration (i.e., one batch).
     from utility.saliency_utils import plot_gradcam_for_multichannel_input
 
-<<<<<<< HEAD
+
     # Use the output_folder if provided; otherwise, use the dataset's basename.
     save_folder = (output_folder if output_folder is not None else
                    os.path.basename(dataset_path))
-
-=======
->>>>>>> 0f691246
     for batch in loader:
         # If sample_frames == 1, batch[0] is your image tensor, batch[1] is the label
         # If sample_frames > 1, batch[0..(sample_frames-1)] are images, batch[sample_frames] is label
@@ -226,7 +207,6 @@
         with torch.set_grad_enabled(True):
             for layer_name in gradcam_cnn_model_layer:
                 try:
-<<<<<<< HEAD
                     logging.info(
                         f"Running GradCAM for layer {layer_name} in folder {save_folder}..."
                     )
@@ -234,12 +214,6 @@
                         model=net,
                         dataset=
                         save_folder,  # Use the designated folder name here
-=======
-                    logging.info(f"Running GradCAM for layer {layer_name}...")
-                    plot_gradcam_for_multichannel_input(
-                        model=net,
-                        dataset=os.path.basename(dataset_path),
->>>>>>> 0f691246
                         input_tensor=net_input,
                         target_layer_name=[layer_name],
                         model_name=modeltype,
@@ -249,10 +223,6 @@
                 except Exception as e:
                     logging.info(
                         f"Error plotting GradCAM for layer {layer_name}: {e}")
-<<<<<<< HEAD
-=======
-
->>>>>>> 0f691246
         break  # Process only the first batch and stop.
 
     logging.info("GradCAM process completed.")