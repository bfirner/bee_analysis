--- conflicted
+++ resolved
@@ -79,11 +79,7 @@
 
 def restoreModel(resume_from, net, device=torch.device("cpu")):
     """Restore a trained model"""
-<<<<<<< HEAD
-    checkpoint = torch.load(resume_from, weights_only=False)
-=======
     checkpoint = torch.load(resume_from, map_location=device, weights_only=False)
->>>>>>> 27217905
     net.load_state_dict(state_dict=checkpoint["model_dict"], strict=True)
 
 
@@ -107,7 +103,7 @@
     return checkpoint["denormalizer_state_dict"] is not None and checkpoint["normalizer_state_dict"] is not None
 
 
-def restoreNormalizers(resume_from):
+def restoreNormalizers(resume_from, device=None):
     """Restore normalizer and denormalizer. Check with hasNormalizers first."""
     if (device is None and torch.backends.cuda.is_built()) or device == 'cuda':
         checkpoint = torch.load(resume_from, weights_only=False)
@@ -190,7 +186,7 @@
         self.checkpoint["metadata"]["improc"]['crop_x_offset'] = self.crop_x_offset
         self.checkpoint["metadata"]["improc"]['crop_y_offset'] = self.crop_y_offset
 
-        # TODO Add an option to choose
+        # Select cpu or cuda backend
         if not force_cpu and torch.backends.cuda.is_built():
             self.device = 'cuda'
         else:
