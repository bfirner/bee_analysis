--- conflicted
+++ resolved
@@ -620,7 +620,6 @@
     scaler = torch.amp.GradScaler("cuda") if use_amp else None
     try:
         worst_training = None
-<<<<<<< HEAD
         if args.save_worst_n is not None:
             worst_training = WorstExamples(
                 args.outname.split(".")[0] + "-worstN-train-epoch{}",
@@ -631,8 +630,6 @@
             logging.info(
                 f"Saving worst training examples to {worst_training.worstn_path}."
             )
-=======
->>>>>>> 50bd88a8
         for epoch in range(args.epochs):
             logging.info(f"Starting epoch {epoch}")
             if args.save_worst_n is not None:
